from contextlib import contextmanager
import logging
import time


logger = logging.getLogger(__name__)


def print_debug(msg):
    logger.debug(msg)


def print_warning(msg):
    logger.warning(msg)


def print_error(msg):
    logger.error(msg)


def print_critical(msg):
    logger.critical(msg)


def get_debug_printer(enabled=True):
    return _Printer(enabled, logger.debug)


def get_info_printer(enabled=True):
    return _Printer(enabled, logger.info)


def get_warning_printer(enabled=True):
    return _Printer(enabled, logger.warning)


def get_error_printer(enabled=True):
    return _Printer(enabled, logger.error)


def get_critical_printer(enabled=True):
    return _Printer(enabled, logger.critical)


class _Printer(object):
    def __init__(self, enabled=True, printer_function=None):
        self.printer_function = printer_function if enabled else None

    def __call__(self, msg, *nargs):
        if self.printer_function:
            if nargs:
                msg = msg % nargs
            self.printer_function(msg)

    def __nonzero__(self):
        return bool(self.printer_function)


<<<<<<< HEAD
# Copyright 2016 Allan Johns.
# 
# This library is free software: you can redistribute it and/or
# modify it under the terms of the GNU Lesser General Public
# License as published by the Free Software Foundation, either
# version 3 of the License, or (at your option) any later version.
# 
# This library is distributed in the hope that it will be useful,
# but WITHOUT ANY WARRANTY; without even the implied warranty of
# MERCHANTABILITY or FITNESS FOR A PARTICULAR PURPOSE.  See the GNU
# Lesser General Public License for more details.
# 
# You should have received a copy of the GNU Lesser General Public
# License along with this library.  If not, see <http://www.gnu.org/licenses/>.
=======
@contextmanager
def log_duration(printer, msg):
    t1 = time.time()
    yield None

    t2 = time.time()
    secs = t2 - t1
    printer(msg, str(secs))
>>>>>>> 7a62dfa5
<|MERGE_RESOLUTION|>--- conflicted
+++ resolved
@@ -56,22 +56,6 @@
         return bool(self.printer_function)
 
 
-<<<<<<< HEAD
-# Copyright 2016 Allan Johns.
-# 
-# This library is free software: you can redistribute it and/or
-# modify it under the terms of the GNU Lesser General Public
-# License as published by the Free Software Foundation, either
-# version 3 of the License, or (at your option) any later version.
-# 
-# This library is distributed in the hope that it will be useful,
-# but WITHOUT ANY WARRANTY; without even the implied warranty of
-# MERCHANTABILITY or FITNESS FOR A PARTICULAR PURPOSE.  See the GNU
-# Lesser General Public License for more details.
-# 
-# You should have received a copy of the GNU Lesser General Public
-# License along with this library.  If not, see <http://www.gnu.org/licenses/>.
-=======
 @contextmanager
 def log_duration(printer, msg):
     t1 = time.time()
@@ -80,4 +64,19 @@
     t2 = time.time()
     secs = t2 - t1
     printer(msg, str(secs))
->>>>>>> 7a62dfa5
+
+
+# Copyright 2016 Allan Johns.
+#
+# This library is free software: you can redistribute it and/or
+# modify it under the terms of the GNU Lesser General Public
+# License as published by the Free Software Foundation, either
+# version 3 of the License, or (at your option) any later version.
+#
+# This library is distributed in the hope that it will be useful,
+# but WITHOUT ANY WARRANTY; without even the implied warranty of
+# MERCHANTABILITY or FITNESS FOR A PARTICULAR PURPOSE.  See the GNU
+# Lesser General Public License for more details.
+#
+# You should have received a copy of the GNU Lesser General Public
+# License along with this library.  If not, see <http://www.gnu.org/licenses/>.
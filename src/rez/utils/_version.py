--- conflicted
+++ resolved
@@ -3,8 +3,4 @@
 
 
 # Update this value to version up Rez. Do not place anything else in this file.
-<<<<<<< HEAD
-_rez_version = "2.105.0"
-=======
-_rez_version = "2.104.10"
->>>>>>> 6368f334
+_rez_version = "2.104.10"
--- conflicted
+++ resolved
@@ -1,11 +1,7 @@
 
 
 # Update this value to version up Rez. Do not place anything else in this file.
-<<<<<<< HEAD
-_rez_version = "2.1.0"
-=======
-_rez_version = "2.0.rc1.52"
->>>>>>> b89dedc8
+_rez_version = "2.2.0"
 
 
 # Copyright 2013-2016 Allan Johns.

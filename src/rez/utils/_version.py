--- conflicted
+++ resolved
@@ -1,11 +1,7 @@
 
 
 # Update this value to version up Rez. Do not place anything else in this file.
-<<<<<<< HEAD
-_rez_version = "2.45.0"
-=======
-_rez_version = "2.44.3"
->>>>>>> 33fe0183
+_rez_version = "2.45.1"
 
 
 # Copyright 2013-2016 Allan Johns.

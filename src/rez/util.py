--- conflicted
+++ resolved
@@ -835,7 +835,6 @@
         setattr(instance, self.name, result)
         return result
 
-<<<<<<< HEAD
 class Namespace(object):
     """
     A context manager for creating nested dictionaries::
@@ -890,7 +889,6 @@
         Namespace.namespace = self.parent_namespace
         f.f_locals.clear()
         f.f_locals.update(self.locals)
-=======
 
 class YamlCache(object):
     """Caches yaml files, no file update checking."""
@@ -914,5 +912,4 @@
             return None
 
         self.docs[path] = doc
-        return doc.copy()
->>>>>>> 552a2db5
+        return doc.copy()
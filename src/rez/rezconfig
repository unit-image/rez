#
# Rez configuration settings. Do not change this file.
#
# Settings are determined in the following way:
# 1) The setting is first read from this file;
# 2) The setting is then overridden if it is present in another settings file
#    pointed at by the $REZ_CONFIG_FILE environment variable;
# 3) The setting is further overriden if it is present in $HOME/.rezconfig;
# 4) The setting is overridden again if the environment variable $REZ_XXX is
#    present, where XXX is the uppercase version of the setting key. For example,
#    'image_viewer' will be overriden by $REZ_IMAGE_VIEWER.
# 5) This is a special case applied only during a package build or release. In
#    this case, if the package definition file contains a 'config' section,
#    settings in this section will override all others.
#
# Note that in the case of plugin settings (anything under the 'plugins'
# section of the config), (4) does not apply.
#
# Variable expansion can be used in configuration settings. The following
# expansions are supported:
# - Any property of the system object: Eg '{system.platform}' (see system.py)
# - Any environment variable: Eg '${HOME}'
#


###############################################################################
# Paths
###############################################################################

# The package search path.
packages_path:
- '~/packages'           # locally installed pkgs, not yet deployed
- '~/.rez/packages/int'  # internally developed pkgs, deployed
- '~/.rez/packages/ext'  # external (3rd party) pkgs, such as houdini, boost

# The 'bootstrap' path is where Rez puts some automatically created packages at
# install time. If this value is true, then the bootstrap path is always
# implicitly appended to the packages path.
add_bootstrap_path: true

# The path that Rez will locally install packages to when rez-build is used
local_packages_path: '~/packages'

# The path that Rez will deploy packages to when rez-release is used. For
# production use, you will probably want to change this to a site-wide location.
release_packages_path: '~/.rez/packages/int'

# The path that rez-install will deploy external packages to. For production use,
# you will probably want to change this to a site-wide location.
external_packages_path: '~/.rez/packages/ext'

# The formulae URLs that rez-install searches for packages
package_repository_url_path:
- 'https://github.com/LumaPictures/rez-build/archive/master.zip'

# The directory where rez stores package repositories
package_repository_path: '~/.rez/package-repos'

# The directory where rez caches package repository downloads
package_repository_cache_path: '~/.rez/downloads/package-repos'

# Where temporary files go. Defaults to appropriate path depending on your
# system, for example linux distributions will probably set this to /tmp.
tmpdir:


###############################################################################
# Extensions
###############################################################################

# Search path for plugins
plugin_path: []

# Search path for bind modules
bind_module_path: []


###############################################################################
# Resources
###############################################################################

# If True, enable resource caching. This caches things such as disk reads of
# package.yaml files, and data validation. You would only turn this off for
# debugging purposes.
resource_caching: true

# The size of the resource cache, measured in resources
resource_caching_maxsize: 10000


###############################################################################
# Environment Resolution
###############################################################################

# Packages that are implicitly added to all package resolves, unless the
# --no-implicit flag is used.
implicit_packages:
- '~platform=={system.platform}'
- '~arch=={system.arch}'
- '~os=={system.os}'

# During dependency resolution, skip/warn when erroneous packages are found. If
# skip is false, an error is raised regardless of the warn setting.
warn_erroneous_packages: true
skip_erroneous_packages: false

# Use available caching mechanisms to speed up resolves.
resolve_caching: true

# Rez's default behaviour is to overwrite variables on first reference. This
# prevents unconfigured software from being used within the resolved environment.
# For example, if PYTHONPATH were to be appended to and not overwritten, then
# python modules from the parent environment would be (incorrectly) accessible
# within the Rez environment.
# 'Parent variables' override this behaviour - they are appended/prepended to,
# rather than being overwritten. If you set 'all_parent_variables' to true, then
# all variables are considered parent variables, and the value of 'parent_variables'
# is ignored. Be aware that if you make variables such as PATH, PYTHONPATH or
# app plugin paths parent variables, you are exposing yourself to potentially
# incorrect behaviour within a resolved environment.
parent_variables: []
all_parent_variables: false

# When two or more packages in a resolve attempt to set the same environment
# variable, Rez's default behaviour is to flag this as a conflict and abort the
# resolve. You can overcome this in a package's commands section by using the
# Rex command 'resetenv' instead of 'setenv'. However, you can also turn off this
# behaviour globally - for certain variables, by adding them to 'resetting_variables',
# and for all variables, by setting 'all_resetting_variables' to true.
resetting_variables: []
all_resetting_variables: false

# The default shell type to use when creating resolved environments (eg when using
# rez-env, or calling ResolvedContext.execute_shell). If empty or null, the
# current shell is used (for eg, 'bash').
default_shell: ''


###############################################################################
# Debugging
###############################################################################

# If true, print warnings associated with shell startup sequence, when using
# tools such as rez-env. For example, if the target shell type is 'sh', and
# the 'rcfile' param is used, you would get a warning, because the sh shell
# does not support rcfile.
warn_shell_startup: false

# If true, print a warning when an untimestamped package is found.
warn_untimestamped: false

# Turn on all warnings
warn_all: false

# Turn off all warnings. This overrides warn_all.
warn_none: false

# Print debugging info when loading plugins
debug_plugins: false

# Print debugging info such as VCS commands during package release
debug_package_release: false

# Print debugging info in binding modules. Binding modules should print using
# the bind_utils.log() function - it is controlled with this setting
debug_bind_modules: false

# Print debugging info when searching and loading resources.
debug_resources: false

# Turn on all debugging messages
debug_all: false

# Turn off all debugging messages. This overrides debug_all.
debug_none: false

# Suppress all warnings and debugging messages. Overrides all warn_xxx and
# debug_xxx settings
quiet: false

# When an error is encountered in rex code, rez catches the error and processes
# it, removing internal info (such as the stacktrace inside rez itself) that is
# generally not interesting to the package author. If set to False, rex errors
# are left uncaught, which can be useful for debugging purposes.
catch_rex_errors: true


###############################################################################
# Build
###############################################################################

# The default working directory for a package build, relative to the package root
# directory (this is typically where temporary build files are written).
build_directory: build

# The name of the CMake build system to use, valid options are eclipse, make,
# xcode and codeblocks.
cmake_build_system: make

# A list of default arguments to be used with CMake.
cmake_args:
- '-DCMAKE_SKIP_RPATH=1'


###############################################################################
# Release
###############################################################################

# For format string used to determine the VCS tag name when releasing.  This
# string will be formatted against the metadata for the package currently being
# released.  Valid formatting keys are "name", "version".
vcs_tag_name: '{name}-{version}'

# The release hooks to run when a release occurs. Release hooks are plugins - if
# a plugin listed here is not present, a warning message is printed. Note that a
# release hook plugin being loaded does not mean it will run - it needs to be
# listed here as well. Several built-in release hooks are available, see
# rezplugins/release_hook.
release_hooks: []


###############################################################################
# Appearance
###############################################################################

# The editor used to get user input in some cases.
# On osx, set this to "open -a <your-app>" if you want to use a specific app.
editor:

# The program used to view images by tools such as 'rez-context -g'
# On osx, set this to "open -a <your-app>" if you want to use a specific app.
image_viewer:

# The browser used to view documentation; the rez-help tool uses this
# On osx, set this to "open -a <your-app>" if you want to use a specific app.
browser:

# The default image format that dot-graphs are rendered to.
dot_image_format: png

# String to add to shell prompt when using rez-env. Set prompt to the empty
# string if you do not want Rez changing the prompt.
prompt: '>'

# If true, prefixes the prompt, suffixes if false
prefix_prompt: true

<<<<<<< HEAD

###############################################################################
# Rez-1 Compatibility
###############################################################################

# Warn or disallow when a package contains a package name that does not match
# the name specified in the directory structure. When this occurs, the
# directory package name is used in preference.
warn_package_name_mismatch: false
error_package_name_mismatch: true

# Warn or disallow when a package contains a version number that does not match
# the version specified in the directory structure. When this occurs, the
# directory version number is used in preference.
warn_version_mismatch: false
error_version_mismatch: true

# Warn or disallow when a package is found to contain a non-string version. This
# was possible in Rez-1 but was an oversight - versions could be integer or
# float, as well as string. When this occurs, the directory version number is
# used in preference.
warn_nonstring_version: true
error_nonstring_version: false

# Warn or disallow when a package is found to contain old rez-1-style commands.
warn_old_commands: true
error_old_commands: false

# Print old commands and their converted rex equivalent. Note that this can
# cause very verbose output.
debug_old_commands: false

# Warn or disallow when a package is found to contain custom keys in the root of
# its package definition file.
warn_root_custom_key: true
error_root_custom_key: false

# Warn or disallow an extra commands entry called 'commands2'. This is provided
# as a temporary measure for porting packages to rez-based commands without
# breaking compatibility with Rez-1. If 'commands2' is present, it is used
# instead of 'commands'. Unlike 'commands', 'commands2' only allows new rex-
# style commands. Once you have fully deprecated Rez-1, you should stop using
# 'commands2'.
warn_commands2: false
error_commands2: false

# If True, Rez will continue to generate the given environment variables in
# resolved environments, even though their use has been deprecated in Rez-2.
# The variables in question, and their Rez-2 equivalent (if any) are:
#   REZ-1               REZ-2
#   -----               -----
#   REZ_REQUEST         REZ_USED_REQUEST
#   REZ_RESOLVE         REZ_USED_RESOLVE
#   REZ_VERSION         not set
#   REZ_PATH            not set
#   REZ_RESOLVE_MODE    not set
#   REZ_RAW_REQUEST     not set
#   REZ_PACKAGES_PATH   REZ_PACKAGES_PATH (but optional)
rez_1_environment_variables: true

# If True, override all compatibility-related settings so that Rez-1 support is
# deprecated. This means that:
# * All warn/error settings in this section of the config will be set to
#   warn=False, error=True;
# * rez_1_environment_variables will be set to False.
# You should aim to do this - it will mean your packages are more strictly
# validated, and you can more easily use future versions of Rez.
disable_rez_1_compatibility: false


###############################################################################
# Plugin Settings
###############################################################################

# This section is just here to illustrate how you would set plugin config
# settings in your own rezconfig file. The settings here are commented out,
# because the default values are loaded from the plugins' own rezconfig files.

#plugins:
#    release_hook:
#        emailer:
#            sender:
#                santa.claus@northpole.com
=======
# Control where colorized output is used when writing text to the console.  
# Other settings in this file can be used to control the output style in more 
# detail.

color_enabled: true

# The following settings provide styling information for output to the console,
# and is based on the capabilities of the Colorama module (https://pypi.python.org/pypi/colorama).
# 
# *_fore and *_back colors are based on the colors supported by this module and 
# the console.  One or more styles can be applied using the *_styles 
# configuration.  These settings will also affect the logger used by rez.

critical_fore: red
critical_back: 
critical_styles: 
- 'bright'
error_fore: red
error_back: 
error_styles: 
warning_fore: yellow
warning_back:
warning_styles: 
info_fore: 
info_back:
info_styles: 
debug_fore: blue
debug_back: 
debug_styles: 

# The following settings provide styling information for output to the console,
# and is based on the capabilities of the Colorama module (https://pypi.python.org/pypi/colorama).
# 
# *_fore and *_back colors are based on the colors supported by this module and 
# the console.  One or more styles can be applied using the *_styles 
# configuration.  These settings only affect output to the console during the 
# normal execution of rez, and not the python logger.  They affect how different
# types of data (for example a local or implicit) package might be rendered.
heading_fore: 
heading_back: 
heading_styles: 
- 'bright'
local_fore: green
local_back: 
local_styles: 
implicit_fore: cyan
implicit_back:
implicit_styles: 
>>>>>>> 5cd75750
<|MERGE_RESOLUTION|>--- conflicted
+++ resolved
@@ -245,7 +245,69 @@
 # If true, prefixes the prompt, suffixes if false
 prefix_prompt: true
 
-<<<<<<< HEAD
+
+###############################################################################
+# Colorization
+###############################################################################
+
+# The following settings provide styling information for output to the console,
+# and is based on the capabilities of the Colorama module
+# (https://pypi.python.org/pypi/colorama).
+#
+# *_fore and *_back colors are based on the colors supported by this module and
+# the console. One or more styles can be applied using the *_styles
+# configuration. These settings will also affect the logger used by rez.
+#
+# At the time of writing, valid values are:
+# fore/back: black, red, green, yellow, blue, magenta, cyan, white
+# style: dim, normal, bright
+
+# Enables/disables colorization globally.
+color_enabled: true
+
+#------------------------------------------------------------------------------
+# Logging colors
+#------------------------------------------------------------------------------
+critical_fore: red
+critical_back:
+critical_styles:
+- 'bright'
+
+error_fore: red
+error_back:
+error_styles:
+
+warning_fore: yellow
+warning_back:
+warning_styles:
+
+info_fore:
+info_back:
+info_styles:
+
+debug_fore: blue
+debug_back:
+debug_styles:
+
+#------------------------------------------------------------------------------
+# Context-sensitive colors
+#------------------------------------------------------------------------------
+# Heading
+heading_fore:
+heading_back:
+heading_styles:
+- 'bright'
+
+# Local packages
+local_fore: green
+local_back:
+local_styles:
+
+# Implicit packages
+implicit_fore: cyan
+implicit_back:
+implicit_styles:
+
 
 ###############################################################################
 # Rez-1 Compatibility
@@ -328,54 +390,4 @@
 #    release_hook:
 #        emailer:
 #            sender:
-#                santa.claus@northpole.com
-=======
-# Control where colorized output is used when writing text to the console.  
-# Other settings in this file can be used to control the output style in more 
-# detail.
-
-color_enabled: true
-
-# The following settings provide styling information for output to the console,
-# and is based on the capabilities of the Colorama module (https://pypi.python.org/pypi/colorama).
-# 
-# *_fore and *_back colors are based on the colors supported by this module and 
-# the console.  One or more styles can be applied using the *_styles 
-# configuration.  These settings will also affect the logger used by rez.
-
-critical_fore: red
-critical_back: 
-critical_styles: 
-- 'bright'
-error_fore: red
-error_back: 
-error_styles: 
-warning_fore: yellow
-warning_back:
-warning_styles: 
-info_fore: 
-info_back:
-info_styles: 
-debug_fore: blue
-debug_back: 
-debug_styles: 
-
-# The following settings provide styling information for output to the console,
-# and is based on the capabilities of the Colorama module (https://pypi.python.org/pypi/colorama).
-# 
-# *_fore and *_back colors are based on the colors supported by this module and 
-# the console.  One or more styles can be applied using the *_styles 
-# configuration.  These settings only affect output to the console during the 
-# normal execution of rez, and not the python logger.  They affect how different
-# types of data (for example a local or implicit) package might be rendered.
-heading_fore: 
-heading_back: 
-heading_styles: 
-- 'bright'
-local_fore: green
-local_back: 
-local_styles: 
-implicit_fore: cyan
-implicit_back:
-implicit_styles: 
->>>>>>> 5cd75750
+#                santa.claus@northpole.com
--- conflicted
+++ resolved
@@ -440,11 +440,9 @@
                    "package_filenames": [basestring]}
 
     building_prefix = ".building"
-<<<<<<< HEAD
+    ignore_prefix = ".ignore"
+
     package_file_mode = (stat.S_IRUSR | stat.S_IRGRP | stat.S_IROTH)
-=======
-    ignore_prefix = ".ignore"
->>>>>>> c16c7d9e
 
     @classmethod
     def name(cls):

--- conflicted
+++ resolved
@@ -2,10 +2,7 @@
 Built-in simple python build system.
 """
 from rez.build_system import BuildSystem
-<<<<<<< HEAD
-=======
 from rez.build_process import BuildType
->>>>>>> 4b4175e4
 from rez.util import create_forwarding_script
 from rez.resolved_context import ResolvedContext
 from rez.packages import Package
